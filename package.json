{
  "name": "linkedin-profile-scraper",
  "version": "1.0.0",
  "description": "",
  "main": "index.js",
  "scripts": {
    "start": "node index.js",
    "dev": "./node_modules/nodemon/bin/nodemon.js ./index.js",
    "test": "echo \"Error: no test specified\" && exit 1"
  },
  "author": "",
  "license": "ISC",
  "dependencies": {
    "clean-text-utils": "^1.1.17",
<<<<<<< HEAD
    "dotenv": "^6.2.0",
    "express": "^4.17.1",
    "moment": "^2.24.0",
    "puppeteer": "^3.0.2"
=======
    "dotenv": "^8.2.0",
    "express": "^4.17.1",
    "moment": "^2.24.0",
    "puppeteer": "^2.1.1"
>>>>>>> 1eb54130
  },
  "devDependencies": {
    "nodemon": "^2.0.2"
  }
}<|MERGE_RESOLUTION|>--- conflicted
+++ resolved
@@ -12,17 +12,10 @@
   "license": "ISC",
   "dependencies": {
     "clean-text-utils": "^1.1.17",
-<<<<<<< HEAD
     "dotenv": "^6.2.0",
     "express": "^4.17.1",
     "moment": "^2.24.0",
     "puppeteer": "^3.0.2"
-=======
-    "dotenv": "^8.2.0",
-    "express": "^4.17.1",
-    "moment": "^2.24.0",
-    "puppeteer": "^2.1.1"
->>>>>>> 1eb54130
   },
   "devDependencies": {
     "nodemon": "^2.0.2"
